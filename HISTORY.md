--- conflicted
+++ resolved
@@ -7,15 +7,12 @@
 	- Package names have been standardized to follow Java naming conventions: all package names are now in lower case. This unfortunately breaks backward compabitility for this release.
 	- Added code formatting rules using the Eclipse formatter, and added script to perform automated mass formatting. Code format is now the same throughout all files.
 	- Reformatted all file headers. Format is now consistent across all packages, concise and easier to maintain.
-<<<<<<< HEAD
-	- Updated JGraphT to version 1.0.0
+	- Updated JGraphT to version 1.0.0; added dependencies on both jgrapht-core and jgrapht-ext to pom.xml.
 	- Fixed bug in `EdgeWeightMatrix.load()`: possible fall through in switch-case statement.
 	- Fixed Raw use of parameterized classes warnings (issue reported by Rowan Hoogervorst)
 	- Added missing serialVersionUID
-=======
-	- Updated JGraphT to version 1.0.0; added dependencies on both jgrapht-core and jgrapht-ext.
 	- Branch-and-Price Graph Coloring demo now uses the new `DimacsImporter` class from the jgrapht-ext package.
->>>>>>> 4b945e08
+
 
 - **version 1.1.1** (24-Jul-2016):
 	- Fixed a bug where the number of processed nodes in BAP was not calculated correctly (pruning nodes did not increment the nodes processed counter)
